# Rate Limiting

SRouter provides a flexible rate limiting system, configurable at the global, sub-router, or individual route level. It helps protect your application from abuse and ensures fair usage. Internally, it utilizes [Uber's `ratelimit` library](https://github.com/uber-go/ratelimit), which implements an efficient leaky bucket algorithm for smooth rate limiting (avoiding sudden bursts).

## Configuration

<<<<<<< HEAD
Rate limiting is configured using the `common.RateLimitConfig` struct (defined in `pkg/common/types.go`). You can set it globally (`GlobalRateLimit` in `RouterConfig`), per sub-router (`Overrides.RateLimit` in `SubRouterConfig`), or per route (`Overrides.RateLimit` in `RouteConfigBase` or `RouteConfig`). Settings cascade, with the most specific configuration taking precedence.
=======
Rate limiting is configured using the `common.RateLimitConfig` struct (defined in `pkg/common/types.go`). You can set it globally (`GlobalRateLimit` in `RouterConfig`), per sub-router via `SubRouterConfig.Overrides.RateLimit`, or per route (`Overrides.RateLimit` in `RouteConfigBase`/`RouteConfig`). Settings cascade, with the most specific configuration taking precedence.
>>>>>>> e9c2cca9

```go
import (
	"net/http"
	"time"
	"github.com/Suhaibinator/SRouter/pkg/common" // Use common package for config
	"github.com/Suhaibinator/SRouter/pkg/router"
)

// Example: Global Rate Limit (applied to all routes unless overridden)
routerConfig := router.RouterConfig{
    // ... other config
    GlobalRateLimit: &common.RateLimitConfig[any, any]{ // Use common.RateLimitConfig
        BucketName: "global_ip_limit", // Unique name for the bucket
        Limit:      100,               // Allow 100 requests...
        Window:     time.Minute,       // ...per minute
        Strategy:   common.StrategyIP, // Use common constants
    },
}

// Example: Sub-Router Override
subRouter := router.SubRouterConfig{
    PathPrefix: "/api/v1/sensitive",
    Overrides: common.RouteOverrides{
        RateLimit: &common.RateLimitConfig[any, any]{ // Use common.RateLimitConfig
            BucketName: "sensitive_api_user_limit",
            Limit:      20,
            Window:     time.Hour,
<<<<<<< HEAD
            Strategy:   common.StrategyUser, // Use common constants
=======
            Strategy:   common.RateLimitStrategyUser, // Use common constants
>>>>>>> e9c2cca9
        },
    },
    // ... other sub-router config
}

// Example: Route-Specific Limit
route := router.RouteConfig[MyReq, MyResp]{ // Use specific types for route config
    Path:    "/heavy-operation",
    Methods: []router.HttpMethod{router.MethodPost},
    Overrides: common.RouteOverrides{
        RateLimit: &common.RateLimitConfig[any, any]{ // Use common.RateLimitConfig
            BucketName: "heavy_op_ip_limit",
            Limit:      5,
            Window:     time.Minute,
            Strategy:   common.StrategyIP, // Use common constants
        },
    },
    // ... other route config
}

// Note: The type parameters for RateLimitConfig are generally [any, any]
// as the rate limiting middleware itself doesn't usually depend on the
// specific request/response types T and U of a generic route.
```

Key `RateLimitConfig` fields:

-   `BucketName`: A unique string identifying the rate limit bucket. Requests sharing the same bucket name also share the same rate limit counter.
-   `Limit`: The maximum number of requests allowed within the specified `Window`.
-   `Window`: The duration over which the `Limit` is enforced.
-   `Strategy`: Determines how the rate limit is applied (see below).
-   `UserIDFromUser`: (Only for `StrategyUser`) Function that extracts the user ID from the user object stored in context.
-   `UserIDToString`: (Only for `StrategyUser`) Converts the user ID to a string for use as a key.
-   `KeyExtractor`: (Used only with `StrategyCustom`) A function to extract a custom key for rate limiting.
-   `ExceededHandler`: (Optional) An `http.HandlerFunc` to customize the response when the rate limit is exceeded (defaults to a standard 429 Too Many Requests response).

## Rate Limiting Strategies

SRouter defines several strategies using constants of type `common.RateLimitStrategy` (defined in `pkg/common/types.go`):

1.  **`common.StrategyIP`**: Limits requests based on the client's IP address. The IP address is extracted internally based on the router's [IP Configuration](./ip-configuration.md) and stored in the context. This is the most common strategy for anonymous or global rate limiting.

    ```go
    RateLimit: &common.RateLimitConfig[any, any]{
        BucketName: "ip_limit",
        Limit:      100,
        Window:     time.Minute,
        Strategy:   common.StrategyIP,
    }
    ```

2.  **`common.StrategyUser`**: Limits requests based on the authenticated user ID stored in the request context (via `scontext.GetUserIDFromRequest`). This requires an [Authentication](./authentication.md) mechanism (built-in or custom middleware) to run *before* the rate limiter to populate the user ID.

    ```go
    RateLimit: &common.RateLimitConfig[any, any]{
        BucketName: "user_limit",
        Limit:      50,
        Window:     time.Hour,
        Strategy:   common.StrategyUser, // Requires User ID in context
    }
    ```

3.  **`common.StrategyCustom`**: Limits requests based on a custom key extracted from the request using the `KeyExtractor` function provided in the `RateLimitConfig`. This allows for flexible strategies, like limiting based on API keys, specific headers, or combinations of factors.

    ```go
    RateLimit: &common.RateLimitConfig[any, any]{
        BucketName: "api_key_limit",
        Limit:      200,
        Window:     time.Hour,
        Strategy:   common.StrategyCustom,
        KeyExtractor: func(r *http.Request) (string, error) {
            // Example: Extract API key from header or query param
            apiKey := r.Header.Get("X-API-Key")
            if apiKey == "" {
                apiKey = r.URL.Query().Get("api_key")
            }
            if apiKey == "" {
                // Fall back to IP if no key found? Or return error?
                // Returning an error might block the request.
                // Returning a common key (like IP) groups unkeyed requests.
                ip, _ := scontext.GetClientIPFromRequest[string, string](r) // Use scontext, adjust types
                return "ip:" + ip, nil // Prefix to avoid collision with actual keys
            }
            return "key:" + apiKey, nil // Prefix to avoid collision
        },
    }
    ```

## Shared Rate Limit Buckets

You can enforce a shared rate limit across multiple endpoints by assigning the *same* `BucketName` in their respective `RateLimitConfig`.

```go
// Login endpoint shares a bucket with register endpoint
loginRoute := router.RouteConfigBase{
    Path:    "/login",
    Methods: []router.HttpMethod{router.MethodPost},
    Overrides: common.RouteOverrides{
        RateLimit: &common.RateLimitConfig[any, any]{ // Use common.RateLimitConfig
            BucketName: "auth_ip_limit", // Shared bucket name
            Limit:      5,
            Window:     time.Minute,
            Strategy:   common.StrategyIP, // Use common constants
        },
    },
    // ...
}

registerRoute := router.RouteConfigBase{
    Path:    "/register",
    Methods: []router.HttpMethod{router.MethodPost},
    Overrides: common.RouteOverrides{
        RateLimit: &common.RateLimitConfig[any, any]{ // Use common.RateLimitConfig
            BucketName: "auth_ip_limit", // Same bucket name
            Limit:      5,               // Limit applies to combined requests
            Window:     time.Minute,
            Strategy:   common.StrategyIP, // Use common constants
        },
    },
    // ...
}
```

## Custom Rate Limit Responses

Provide an `ExceededHandler` in `common.RateLimitConfig` to send a custom response when a limit is hit.

```go
RateLimit: &common.RateLimitConfig[any, any]{ // Use common.RateLimitConfig
    BucketName: "custom_response_limit",
    Limit:      10,
    Window:     time.Minute,
    Strategy:   common.StrategyIP, // Use common constants
    ExceededHandler: http.HandlerFunc(func(w http.ResponseWriter, r *http.Request) {
        // Note: The default handler already sets X-RateLimit-* headers and a standard Retry-After header.
        // You might want to set additional headers or customize the body.
        w.Header().Set("Content-Type", "application/json")
        w.WriteHeader(http.StatusTooManyRequests) // 429
        w.Write([]byte(`{"error": "Slow down!", "message": "You have exceeded the rate limit. Please wait a minute."}`))
    }),
}
```

See the `examples/rate-limiting` directory for a runnable example.<|MERGE_RESOLUTION|>--- conflicted
+++ resolved
@@ -4,11 +4,7 @@
 
 ## Configuration
 
-<<<<<<< HEAD
-Rate limiting is configured using the `common.RateLimitConfig` struct (defined in `pkg/common/types.go`). You can set it globally (`GlobalRateLimit` in `RouterConfig`), per sub-router (`Overrides.RateLimit` in `SubRouterConfig`), or per route (`Overrides.RateLimit` in `RouteConfigBase` or `RouteConfig`). Settings cascade, with the most specific configuration taking precedence.
-=======
 Rate limiting is configured using the `common.RateLimitConfig` struct (defined in `pkg/common/types.go`). You can set it globally (`GlobalRateLimit` in `RouterConfig`), per sub-router via `SubRouterConfig.Overrides.RateLimit`, or per route (`Overrides.RateLimit` in `RouteConfigBase`/`RouteConfig`). Settings cascade, with the most specific configuration taking precedence.
->>>>>>> e9c2cca9
 
 ```go
 import (
@@ -37,11 +33,7 @@
             BucketName: "sensitive_api_user_limit",
             Limit:      20,
             Window:     time.Hour,
-<<<<<<< HEAD
             Strategy:   common.StrategyUser, // Use common constants
-=======
-            Strategy:   common.RateLimitStrategyUser, // Use common constants
->>>>>>> e9c2cca9
         },
     },
     // ... other sub-router config
